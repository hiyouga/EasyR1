--- conflicted
+++ resolved
@@ -97,13 +97,8 @@
   val_before_train: true
   val_only: false
   val_generations_to_log: 3
-<<<<<<< HEAD
   save_freq: 30  # -1 to disable
-  save_limit: 5  # -1 to disable
-=======
-  save_freq: 5  # -1 to disable
   save_limit: 3  # -1 to disable
   save_model_only: false
->>>>>>> 44c6f32e
   save_checkpoint_path: null
   load_checkpoint_path: null
# Copyright 2024 Bytedance Ltd. and/or its affiliates
#
# Licensed under the Apache License, Version 2.0 (the "License");
# you may not use this file except in compliance with the License.
# You may obtain a copy of the License at
#
#     http://www.apache.org/licenses/LICENSE-2.0
#
# Unless required by applicable law or agreed to in writing, software
# distributed under the License is distributed on an "AS IS" BASIS,
# WITHOUT WARRANTIES OR CONDITIONS OF ANY KIND, either express or implied.
# See the License for the specific language governing permissions and
# limitations under the License.
"""
FSDP PPO Trainer with Ray-based single controller.
This trainer supports model-agonistic model initialization with huggingface
"""

import os
import uuid
from collections import defaultdict
from contextlib import contextmanager
from copy import deepcopy
from dataclasses import dataclass, field
from enum import Enum, IntEnum, auto
from typing import Any, Callable, Dict, List, Optional, Tuple, Type

import numpy as np
import ray
import torch
from codetiming import Timer
from ray.experimental.tqdm_ray import tqdm
from torchdata.stateful_dataloader import StatefulDataLoader
from transformers import PreTrainedTokenizer, ProcessorMixin

from ..protocol import DataProto, pad_dataproto_to_divisor, unpad_dataproto
from ..single_controller.base import Worker
from ..single_controller.ray import RayClassWithInitArgs, RayResourcePool, RayWorkerGroup
from ..single_controller.ray.base import create_colocated_worker_cls
from ..utils import torch_functional as VF
from ..utils.checkpoint import CHECKPOINT_TRACKER, remove_obsolete_ckpt
from ..utils.logger import Tracker
from ..utils.py_functional import convert_dict_to_str
from ..utils.seqlen_balancing import get_seqlen_balanced_partitions, log_seqlen_unbalance
from ..workers.fsdp_workers import FSDPWorker
from . import core_algos
from .config import PPOConfig
from .metrics import compute_data_metrics, compute_throughout_metrics, compute_timing_metrics, reduce_metrics


class Role(IntEnum):
    """
    To create more roles dynamically, you can subclass Role and add new members
    """

    Actor = auto()
    Rollout = auto()
    ActorRollout = auto()
    Critic = auto()
    RefPolicy = auto()
    RewardModel = auto()
    ActorRolloutRef = auto()


class AdvantageEstimator(str, Enum):
    """
    Using an enumeration class to avoid spelling errors in adv_estimator
    """

    GAE = "gae"
    GRPO = "grpo"
    REINFORCE_PLUS_PLUS = "reinforce_plus_plus"
    REMAX = "remax"
    RLOO = "rloo"


@dataclass
class ResourcePoolManager:
    """
    Define a resource pool specification. Resource pool will be initialized first.
    """

    resource_pool_spec: dict[str, list[int]]
    mapping: dict[Role, str]
    resource_pool_dict: dict[str, RayResourcePool] = field(default_factory=dict)

    def create_resource_pool(self):
        for resource_pool_name, process_on_nodes in self.resource_pool_spec.items():
            # max_colocate_count means the number of WorkerGroups (i.e. processes) in each RayResourcePool
            # For FSDP backend, we recommend using max_colocate_count=1 that merge all WorkerGroups into one.
            # For Megatron backend, we recommend using max_colocate_count>1 that can utilize different WorkerGroup for differnt models
            resource_pool = RayResourcePool(
                process_on_nodes=process_on_nodes, use_gpu=True, max_colocate_count=1, name_prefix=resource_pool_name
            )
            self.resource_pool_dict[resource_pool_name] = resource_pool

        self._check_resource_available()

    def get_resource_pool(self, role: Role) -> RayResourcePool:
        """Get the resource pool of the worker."""
        return self.resource_pool_dict[self.mapping[role]]

    def get_num_gpus(self) -> int:
        """Get the number of gpus in this cluster."""
        return sum([n_gpus for process_on_nodes in self.resource_pool_spec.values() for n_gpus in process_on_nodes])

    def _check_resource_available(self):
        """Check if the resource pool can be satisfied in this ray cluster."""
        gpus_available = ray.available_resources().get("GPU", 0)
        gpus_required = self.get_num_gpus()
        if gpus_available < gpus_required:
            raise ValueError(f"Total available GPUs {gpus_available} is less than total desired GPUs {gpus_required}.")


def apply_kl_penalty(data: DataProto, kl_ctrl: core_algos.KLController, kl_penalty="kl"):
    token_level_scores = data.batch["token_level_scores"]
    batch_size = data.batch.batch_size[0]
    response_mask = data.batch["response_mask"]

    # compute kl between ref_policy and current policy
    kld = core_algos.compute_kl(data.batch["old_log_probs"], data.batch["ref_log_probs"], kl_penalty=kl_penalty)
    kld = kld * response_mask  # (batch_size, response_length)

    data.batch["token_level_rewards"] = token_level_scores - kl_ctrl.kl_coef * kld

    current_kl = VF.masked_mean(kld, mask=response_mask, dim=-1)  # average over sequence
    current_kl = torch.mean(current_kl, dim=0).item()
    metrics = {"critic/kl": current_kl, "critic/kl_coef": kl_ctrl.kl_coef}

    # According to https://github.com/huggingface/trl/blob/v0.11.0/trl/trainer/ppo_trainer.py#L880
    kl_ctrl.update(current_kl=current_kl, n_steps=batch_size)
    return data, metrics


def compute_advantage(data: DataProto, adv_estimator: AdvantageEstimator, gamma: float = 1.0, lam: float = 1.0):
    token_level_rewards = data.batch["token_level_rewards"]
    response_mask = data.batch["response_mask"]
    index = data.non_tensor_batch["uid"]
    if adv_estimator == AdvantageEstimator.GAE:
        values = data.batch["values"]
        advantages, returns = core_algos.compute_gae_advantage_return(
            token_level_rewards, values, response_mask, gamma, lam
        )
    elif adv_estimator == AdvantageEstimator.GRPO:
        advantages, returns = core_algos.compute_grpo_outcome_advantage(token_level_rewards, response_mask, index)
    elif adv_estimator == AdvantageEstimator.REINFORCE_PLUS_PLUS:
        advantages, returns = core_algos.compute_reinforce_plus_plus_outcome_advantage(
            token_level_rewards, response_mask, gamma
        )
    elif adv_estimator == AdvantageEstimator.REMAX:
        reward_baselines = data.batch["reward_baselines"]
        advantages, returns = core_algos.compute_remax_outcome_advantage(
            token_level_rewards, reward_baselines, response_mask
        )
    elif adv_estimator == AdvantageEstimator.RLOO:
        advantages, returns = core_algos.compute_rloo_outcome_advantage(token_level_rewards, response_mask, index)
    else:
        raise NotImplementedError

    data.batch["advantages"] = advantages
    data.batch["returns"] = returns
    return data


@contextmanager
def _timer(name: str, timing_raw: Dict[str, float]):
    with Timer(name=name, logger=None) as timer:
        yield

    timing_raw[name] = timer.last


class RayPPOTrainer:
    """
    Note that this trainer runs on the driver process on a single CPU/GPU node.
    """

    def __init__(
        self,
        config: PPOConfig,
        tokenizer: PreTrainedTokenizer,
        processor: Optional[ProcessorMixin],
        train_dataloader: StatefulDataLoader,
        val_dataloader: StatefulDataLoader,
        role_worker_mapping: dict[Role, Type[Worker]],
        resource_pool_manager: ResourcePoolManager,
        ray_worker_group_cls: Type[RayWorkerGroup] = RayWorkerGroup,
        reward_fn: Optional[Callable[[DataProto], Tuple[torch.Tensor, Dict[str, List[float]]]]] = None,
        val_reward_fn: Optional[Callable[[DataProto], Tuple[torch.Tensor, Dict[str, List[float]]]]] = None,
    ):
        self.tokenizer = tokenizer
        self.processor = processor
        self.train_dataloader = train_dataloader
        self.val_dataloader = val_dataloader
        self.config = config
        self.reward_fn = reward_fn
        self.val_reward_fn = val_reward_fn

        self.hybrid_engine = config.worker.hybrid_engine
        if self.hybrid_engine:
            assert Role.ActorRollout in role_worker_mapping, (
                f"ActorRollout should be included in {role_worker_mapping.keys()}."
            )
        else:
            raise NotImplementedError

        self.role_worker_mapping = role_worker_mapping
        self.resource_pool_manager = resource_pool_manager
        self.use_reward_model = Role.RewardModel in role_worker_mapping
        self.ray_worker_group_cls = ray_worker_group_cls

        # define KL control
        if Role.RefPolicy in role_worker_mapping and not config.algorithm.disable_kl:
            self.use_reference_policy = True
            self.kl_ctrl = core_algos.get_kl_controller(config.algorithm)
        else:
            self.use_reference_policy = False
            self.kl_ctrl = core_algos.FixedKLController(init_kl_coef=0.0)
            print("KL is disabled, no KL metrics will be logged. Please set `kl_coef=0` to log KL metrics.")

        if config.algorithm.adv_estimator == AdvantageEstimator.GAE:
            self.use_critic = True
        else:
            self.use_critic = False

        if config.algorithm.adv_estimator not in list(AdvantageEstimator):
            raise NotImplementedError(f"Unknown advantage estimator: {config.algorithm.adv_estimator}.")

        if config.data.rollout_batch_size % config.worker.actor.global_batch_size != 0:
            raise ValueError("Rollout batch size must be divisible by actor global batch size.")

        if (
            config.data.rollout_batch_size * config.worker.rollout.n
        ) % config.worker.actor.micro_batch_size_per_device_for_experience != 0:
            raise ValueError(
                "Rollout batch size * rollout.n must be divisible by actor micro batch size for experience."
            )

        if self.use_critic:
            if config.data.rollout_batch_size % config.worker.critic.global_batch_size != 0:
                raise ValueError("Rollout batch size must be divisible by critic global batch size.")

            if (
                config.data.rollout_batch_size * config.worker.rollout.n
            ) % config.worker.critic.micro_batch_size_per_device_for_experience != 0:
                raise ValueError(
                    "Rollout batch size * rollout.n must be divisible by critic micro batch size for experience."
                )

        if (
            config.algorithm.adv_estimator in (AdvantageEstimator.GRPO, AdvantageEstimator.RLOO)
            and config.worker.rollout.n == 1
        ):
            raise ValueError("GRPO and RLOO algorithm need `config.worker.rollout.n > 1`.")

<<<<<<< HEAD
        self._create_dataloader()

    def _create_dataloader(self) -> None:
        self.train_dataset = RLHFDataset(
            data_path=self.config.data.train_files,
            tokenizer=self.tokenizer,
            processor=self.processor,
            prompt_key=self.config.data.prompt_key,
            answer_key=self.config.data.answer_key,
            image_key=self.config.data.image_key,
            max_prompt_length=self.config.data.max_prompt_length,
            truncation="right",
            format_prompt=self.config.data.format_prompt,
            min_pixels=self.config.data.min_pixels,
            max_pixels=self.config.data.max_pixels,
            filter_overlong_prompts=self.config.data.filter_overlong_prompts,
        )
        # use sampler for better ckpt resume
        if self.config.data.shuffle:
            train_dataloader_generator = torch.Generator()
            train_dataloader_generator.manual_seed(self.config.data.seed)
            sampler = RandomSampler(data_source=self.train_dataset, generator=train_dataloader_generator)
        else:
            sampler = SequentialSampler(data_source=self.train_dataset)

        self.train_dataloader = StatefulDataLoader(
            dataset=self.train_dataset,
            batch_size=self.config.data.rollout_batch_size,
            sampler=sampler,
            num_workers=8,
            collate_fn=collate_fn,
            pin_memory=False,
            drop_last=True,
        )

        self.val_dataset = RLHFDataset(
            data_path=self.config.data.val_files,
            tokenizer=self.tokenizer,
            processor=self.processor,
            prompt_key=self.config.data.prompt_key,
            answer_key=self.config.data.answer_key,
            image_key=self.config.data.image_key,
            max_prompt_length=self.config.data.max_prompt_length,
            truncation="right",
            format_prompt=self.config.data.format_prompt,
            min_pixels=self.config.data.min_pixels,
            max_pixels=self.config.data.max_pixels,
            filter_overlong_prompts=self.config.data.filter_overlong_prompts,
        )
        self.val_dataloader = StatefulDataLoader(
            dataset=self.val_dataset,
            batch_size=len(self.val_dataset)
            if self.config.data.val_batch_size == -1
            else self.config.data.val_batch_size,
            shuffle=False,
            num_workers=8,
            collate_fn=collate_fn,
            pin_memory=False,
            drop_last=False,
        )

        assert len(self.train_dataloader) >= 1
        assert len(self.val_dataloader) >= 1
        print(f"Size of train dataloader: {len(self.train_dataloader)}")
        print(f"Size of val dataloader: {len(self.val_dataloader)}")

        if self.config.trainer.max_steps is not None:
            training_steps = self.config.trainer.max_steps
=======
        if config.trainer.max_steps is not None:
            self.training_steps = config.trainer.max_steps
>>>>>>> 0c6b7fb0
        else:
            self.training_steps = len(train_dataloader) * config.trainer.total_episodes

        config.worker.actor.optim.training_steps = self.training_steps
        config.worker.critic.optim.training_steps = self.training_steps
        print(f"Total training steps: {self.training_steps}")

    def _maybe_log_val_generations(
        self, inputs: List[str], outputs: List[str], labels: List[str], scores: List[float]
    ) -> None:
        """Log a table of validation samples"""
        if self.config.trainer.val_generations_to_log <= 0:
            return

        # Create tuples of (input, output, score) and sort by input text
        samples = list(zip(inputs, outputs, labels, scores))
        samples.sort(key=lambda x: x[0])  # Sort by input text

        # Use fixed random seed for deterministic shuffling
        rng = np.random.RandomState(42)
        rng.shuffle(samples)

        samples = samples[: self.config.trainer.val_generations_to_log]
        self.logger.log_generation(samples, self.global_step)

    def _validate(self) -> Dict[str, Any]:
        reward_tensor_lst = []
        # Lists to collect samples for the table
        sample_inputs, sample_outputs, sample_labels, sample_scores = [], [], [], []
        reward_metrics_lst = defaultdict(list)
        for batch_dict in self.val_dataloader:
            test_batch = DataProto.from_single_dict(batch_dict)
            # Store original inputs
            input_ids = test_batch.batch["input_ids"]
            input_texts = [self.tokenizer.decode(ids, skip_special_tokens=True) for ids in input_ids]
            sample_inputs.extend(input_texts)

            if "multi_modal_data" in test_batch.non_tensor_batch.keys():
                test_gen_batch = test_batch.pop(
                    batch_keys=["input_ids", "attention_mask", "position_ids"],
                    non_tensor_batch_keys=["raw_prompt_ids", "multi_modal_data"],
                )
            else:
                test_gen_batch = test_batch.pop(
                    batch_keys=["input_ids", "attention_mask", "position_ids"],
                    non_tensor_batch_keys=["raw_prompt_ids"],
                )

            test_gen_batch.meta_info = self.config.worker.rollout.val_override_config
            test_gen_batch, pad_size = pad_dataproto_to_divisor(test_gen_batch, self.actor_rollout_wg.world_size)
            test_output_gen_batch = self.actor_rollout_wg.generate_sequences(test_gen_batch)
            test_output_gen_batch = unpad_dataproto(test_output_gen_batch, pad_size=pad_size)
            print("validation generation end")

            # Store generated outputs
            output_ids = test_output_gen_batch.batch["responses"]
            output_texts = [self.tokenizer.decode(ids, skip_special_tokens=True) for ids in output_ids]
            sample_outputs.extend(output_texts)
            sample_labels.extend(test_batch.non_tensor_batch["ground_truth"].tolist())
            test_batch = test_batch.union(test_output_gen_batch)

            # evaluate using reward_function
            reward_tensor, reward_metrics = self.val_reward_fn(test_batch)

            # Store scores
            scores = reward_tensor.sum(-1).cpu().tolist()
            sample_scores.extend(scores)

            reward_tensor_lst.append(reward_tensor)
            for key, value in reward_metrics.items():
                reward_metrics_lst[key].extend(value)

        self._maybe_log_val_generations(sample_inputs, sample_outputs, sample_labels, sample_scores)
        reward_score = torch.cat(reward_tensor_lst, dim=0).sum(-1).mean().item()
        val_reward_metrics = {f"val/{key}_reward": value for key, value in reduce_metrics(reward_metrics_lst).items()}
        return {"val/reward_score": reward_score, **val_reward_metrics}

    def init_workers(self) -> None:
        """Init resource pool and worker group"""
        self.resource_pool_manager.create_resource_pool()
        self.resource_pool_to_cls = {pool: {} for pool in self.resource_pool_manager.resource_pool_dict.values()}

        # create actor and rollout
        if self.hybrid_engine:
            resource_pool = self.resource_pool_manager.get_resource_pool(Role.ActorRollout)
            actor_rollout_cls = RayClassWithInitArgs(
                cls=self.role_worker_mapping[Role.ActorRollout], config=self.config.worker, role="actor_rollout"
            )
            self.resource_pool_to_cls[resource_pool]["actor_rollout"] = actor_rollout_cls
        else:
            raise NotImplementedError

        # create critic
        if self.use_critic:
            resource_pool = self.resource_pool_manager.get_resource_pool(Role.Critic)
            critic_cls = RayClassWithInitArgs(
                cls=self.role_worker_mapping[Role.Critic], config=self.config.worker, role="critic"
            )
            self.resource_pool_to_cls[resource_pool]["critic"] = critic_cls

        # create reference policy if needed
        if self.use_reference_policy:
            resource_pool = self.resource_pool_manager.get_resource_pool(Role.RefPolicy)
            ref_policy_cls = RayClassWithInitArgs(
                self.role_worker_mapping[Role.RefPolicy], config=self.config.worker, role="ref"
            )
            self.resource_pool_to_cls[resource_pool]["ref"] = ref_policy_cls

        # create a reward model if reward_fn is None
        if self.use_reward_model:
            # we create a RM here
            resource_pool = self.resource_pool_manager.get_resource_pool(Role.RewardModel)
            rm_cls = RayClassWithInitArgs(
                cls=self.role_worker_mapping[Role.RewardModel], config=self.config.worker, role="reward"
            )
            self.resource_pool_to_cls[resource_pool]["rm"] = rm_cls

        # initialize WorkerGroup
        # NOTE: if you want to use a different resource pool for each role, which can support different parallel size,
        # you should not use `create_colocated_worker_cls`. Instead, directly pass different resource pool to different worker groups.
        # See https://github.com/volcengine/verl/blob/master/examples/ray/tutorial.ipynb for more information.
        all_wg: Dict[str, FSDPWorker] = {}
        self.wg_dicts = []
        for resource_pool, class_dict in self.resource_pool_to_cls.items():
            worker_dict_cls = create_colocated_worker_cls(class_dict=class_dict)
            wg_dict = self.ray_worker_group_cls(resource_pool=resource_pool, ray_cls_with_init=worker_dict_cls)
            spawn_wg = wg_dict.spawn(prefix_set=class_dict.keys())
            all_wg.update(spawn_wg)
            # keep the referece of WorkerDict to support ray >= 2.31. Ref: https://github.com/ray-project/ray/pull/45699
            self.wg_dicts.append(wg_dict)

        if self.use_critic:
            self.critic_wg = all_wg["critic"]
            self.critic_wg.init_model()

        if self.use_reference_policy:
            self.ref_policy_wg = all_wg["ref"]
            self.ref_policy_wg.init_model()

        if self.use_reward_model:
            self.rm_wg = all_wg["rm"]
            self.rm_wg.init_model()

        # we should create rollout at the end so that vllm can have a better estimation of kv cache memory
        self.actor_rollout_wg = all_wg["actor_rollout"]
        self.actor_rollout_wg.init_model()

    def _save_checkpoint(self) -> None:
        # path: {save_checkpoint_path}/global_step_{global_step}/{actor,critic}
        remove_obsolete_ckpt(
            self.config.trainer.save_checkpoint_path, self.global_step, self.config.trainer.save_limit
        )
        folder_path = os.path.join(self.config.trainer.save_checkpoint_path, f"global_step_{self.global_step}")
        actor_path = os.path.join(folder_path, "actor")
        self.actor_rollout_wg.save_checkpoint(actor_path)

        if self.use_critic:
            critic_path = os.path.join(folder_path, "critic")
            self.critic_wg.save_checkpoint(critic_path)

        dataloader_path = os.path.join(folder_path, "dataloader.pt")
        dataloader_state_dict = self.train_dataloader.state_dict()
        torch.save(dataloader_state_dict, dataloader_path)

        last_global_step_path = os.path.join(self.config.trainer.save_checkpoint_path, CHECKPOINT_TRACKER)
        with open(last_global_step_path, "w") as f:
            f.write(str(self.global_step))

    def _load_checkpoint(self) -> None:
        if self.config.trainer.load_checkpoint_path is None:
            return

        if "global_step_" not in self.config.trainer.load_checkpoint_path.strip(os.path.sep).split(os.path.sep)[-1]:
            raise ValueError("`load_checkpoint_path` should end with `global_step_*`.")

        print(f"Load from checkpoint: {self.config.trainer.load_checkpoint_path}.")
        self.global_step = int(self.config.trainer.load_checkpoint_path.strip(os.path.sep).split("global_step_")[-1])
        actor_path = os.path.join(self.config.trainer.load_checkpoint_path, "actor")
        self.actor_rollout_wg.load_checkpoint(actor_path)
        if self.use_critic:
            critic_path = os.path.join(self.config.trainer.load_checkpoint_path, "critic")
            self.critic_wg.load_checkpoint(critic_path)

        dataloader_path = os.path.join(self.config.trainer.load_checkpoint_path, "dataloader.pt")
        if os.path.exists(dataloader_path):
            dataloader_state_dict = torch.load(dataloader_path, weights_only=False)
            self.train_dataloader.load_state_dict(dataloader_state_dict)
        else:
            print(f"No dataloader state found at {dataloader_path}, will start from scratch.")

    def _balance_batch(self, batch: DataProto, metrics: Dict[str, Any], logging_prefix: str = "global_seqlen") -> None:
        """Reorder the data on single controller such that each dp rank gets similar total tokens"""
        attention_mask = batch.batch["attention_mask"]
        batch_size = attention_mask.shape[0]
        global_seqlen_lst = batch.batch["attention_mask"].view(batch_size, -1).sum(-1).tolist()  # (train_batch_size,)
        world_size = self.actor_rollout_wg.world_size
        global_partition_lst = get_seqlen_balanced_partitions(
            global_seqlen_lst, k_partitions=world_size, equal_size=True
        )
        # reorder based on index. The data will be automatically equally partitioned by dispatch function
        global_idx = torch.tensor([j for partition in global_partition_lst for j in partition])
        batch.reorder(global_idx)
        global_balance_stats = log_seqlen_unbalance(
            seqlen_list=global_seqlen_lst, partitions=global_partition_lst, prefix=logging_prefix
        )
        metrics.update(global_balance_stats)

    def fit(self):
        """
        The training loop of PPO.
        The driver process only need to call the compute functions of the worker group through RPC to construct the PPO dataflow.
        The light-weight advantage computation is done on the driver process.
        """
        self.logger = Tracker(loggers=self.config.trainer.logger, config=self.config.to_dict())
        self.global_step = 0
        val_metrics: Optional[Dict[str, Any]] = None

        # load checkpoint before doing anything
        self._load_checkpoint()

        # perform validation before training
        # currently, we only support validation using the reward_function.
        if self.val_reward_fn is not None and self.config.trainer.val_before_train:
            val_metrics = self._validate()
            self.logger.log(data=val_metrics, step=self.global_step)
            if self.config.trainer.val_only:
                return

        for _ in tqdm(range(self.config.trainer.total_episodes), desc="Episode", position=0):
            for batch_dict in tqdm(self.train_dataloader, desc="Running step", position=1):
                self.global_step += 1
                if self.global_step > self.training_steps:
                    break

                metrics, timing_raw = {}, {}
                batch: DataProto = DataProto.from_single_dict(batch_dict)

                # pop those keys for generation
                if "multi_modal_data" in batch.non_tensor_batch.keys():
                    gen_batch = batch.pop(
                        batch_keys=["input_ids", "attention_mask", "position_ids"],
                        non_tensor_batch_keys=["raw_prompt_ids", "multi_modal_data"],
                    )
                else:
                    gen_batch = batch.pop(
                        batch_keys=["input_ids", "attention_mask", "position_ids"],
                        non_tensor_batch_keys=["raw_prompt_ids"],
                    )

                with _timer("step", timing_raw):
                    # generate a batch
                    with _timer("gen", timing_raw):  # wg: worker group
                        gen_batch_output = self.actor_rollout_wg.generate_sequences(gen_batch)

                    if self.config.algorithm.adv_estimator == "remax":
                        with _timer("gen_max", timing_raw):
                            gen_baseline_batch = deepcopy(gen_batch)
                            gen_baseline_batch.meta_info["temperature"] = 0
                            gen_baseline_batch.meta_info["n"] = 1
                            gen_baseline_output = self.actor_rollout_wg.generate_sequences(gen_baseline_batch)

                            batch = batch.union(gen_baseline_output)
                            reward_baseline_tensor, _ = self.reward_fn(batch)
                            reward_baseline_tensor = reward_baseline_tensor.sum(dim=-1)

                            batch.pop(batch_keys=list(gen_baseline_output.batch.keys()))
                            batch.batch["reward_baselines"] = reward_baseline_tensor
                            del gen_baseline_batch, gen_baseline_output

                    batch.non_tensor_batch["uid"] = np.array(
                        [str(uuid.uuid4()) for _ in range(len(batch.batch))], dtype=object
                    )
                    # repeat to align with repeated responses in rollout
                    batch = batch.repeat(repeat_times=self.config.worker.rollout.n, interleave=True)
                    batch = batch.union(gen_batch_output)
                    batch.non_tensor_batch.pop("multi_modal_data", None)

                    # compute reward
                    with _timer("reward", timing_raw):
                        if self.use_reward_model:
                            raise NotImplementedError("Reward model is not supported yet.")

                        # we combine with rule-based rm
                        reward_tensor, reward_metrics = self.reward_fn(batch)
                        batch.batch["token_level_scores"] = reward_tensor
                        reward_metrics = {
                            f"reward/{key}": value for key, value in reduce_metrics(reward_metrics).items()
                        }
                        metrics.update(reward_metrics)

                    # balance the number of valid tokens on each dp rank.
                    # Note that this breaks the order of data inside the batch.
                    # Please take care when you implement group based adv computation such as GRPO and rloo
                    self._balance_batch(batch, metrics=metrics)

                    # compute global_valid tokens
                    batch.meta_info["global_token_num"] = torch.sum(batch.batch["attention_mask"], dim=-1).tolist()

                    # recompute old_log_probs
                    with _timer("old", timing_raw):
                        old_log_probs = self.actor_rollout_wg.compute_log_probs(batch)
                        batch = batch.union(old_log_probs)

                    # compute ref_log_probs
                    if self.use_reference_policy:
                        with _timer("ref", timing_raw):
                            ref_log_probs = self.ref_policy_wg.compute_ref_log_probs(batch)
                            batch = batch.union(ref_log_probs)

                    # compute values
                    if self.use_critic:
                        with _timer("values", timing_raw):
                            values = self.critic_wg.compute_values(batch)
                            batch = batch.union(values)

                    with _timer("adv", timing_raw):
                        # apply kl penalty if available
                        if not self.config.algorithm.use_kl_loss and self.use_reference_policy:
                            # apply kl penalty to reward
                            batch, kl_metrics = apply_kl_penalty(
                                batch, kl_ctrl=self.kl_ctrl, kl_penalty=self.config.algorithm.kl_penalty
                            )
                            metrics.update(kl_metrics)
                        else:
                            batch.batch["token_level_rewards"] = batch.batch["token_level_scores"]

                        # compute advantages, executed on the driver process
                        batch = compute_advantage(
                            batch,
                            adv_estimator=self.config.algorithm.adv_estimator,
                            gamma=self.config.algorithm.gamma,
                            lam=self.config.algorithm.lam,
                        )

                    # update critic
                    if self.use_critic:
                        with _timer("update_critic", timing_raw):
                            critic_output = self.critic_wg.update_critic(batch)

                        critic_metrics = reduce_metrics(critic_output.non_tensor_batch)
                        metrics.update(critic_metrics)

                    # update actor
                    if self.config.trainer.critic_warmup <= self.global_step:
                        with _timer("update_actor", timing_raw):
                            actor_output = self.actor_rollout_wg.update_actor(batch)

                        actor_metrics = reduce_metrics(actor_output.non_tensor_batch)
                        metrics.update(actor_metrics)

                    # validate
                    if (
                        self.val_reward_fn is not None
                        and self.config.trainer.val_freq > 0
                        and self.global_step % self.config.trainer.val_freq == 0
                    ):
                        with _timer("validation", timing_raw):
                            val_metrics = self._validate()

                        metrics.update(val_metrics)

                    if self.config.trainer.save_freq > 0 and self.global_step % self.config.trainer.save_freq == 0:
                        with _timer("save_checkpoint", timing_raw):
                            self._save_checkpoint()

                # collect metrics
                num_gpus = self.resource_pool_manager.get_num_gpus()
                metrics.update(compute_data_metrics(batch=batch, use_critic=self.use_critic))
                metrics.update(compute_timing_metrics(batch=batch, timing_raw=timing_raw))
                metrics.update(compute_throughout_metrics(batch=batch, timing_raw=timing_raw, num_gpus=num_gpus))

                self.logger.log(data=metrics, step=self.global_step)

        # perform validation after training
        if self.val_reward_fn is not None:
            if (
                val_metrics is None
                or self.config.trainer.val_freq <= 0
                or self.global_step % self.config.trainer.val_freq != 0
            ):
                val_metrics = self._validate()
                self.logger.log(data=val_metrics, step=self.global_step)

            print(f"Final validation metrics: {convert_dict_to_str(val_metrics)}")

        if self.config.trainer.save_freq <= 0 or self.global_step % self.config.trainer.save_freq != 0:
            self._save_checkpoint()<|MERGE_RESOLUTION|>--- conflicted
+++ resolved
@@ -253,79 +253,8 @@
         ):
             raise ValueError("GRPO and RLOO algorithm need `config.worker.rollout.n > 1`.")
 
-<<<<<<< HEAD
-        self._create_dataloader()
-
-    def _create_dataloader(self) -> None:
-        self.train_dataset = RLHFDataset(
-            data_path=self.config.data.train_files,
-            tokenizer=self.tokenizer,
-            processor=self.processor,
-            prompt_key=self.config.data.prompt_key,
-            answer_key=self.config.data.answer_key,
-            image_key=self.config.data.image_key,
-            max_prompt_length=self.config.data.max_prompt_length,
-            truncation="right",
-            format_prompt=self.config.data.format_prompt,
-            min_pixels=self.config.data.min_pixels,
-            max_pixels=self.config.data.max_pixels,
-            filter_overlong_prompts=self.config.data.filter_overlong_prompts,
-        )
-        # use sampler for better ckpt resume
-        if self.config.data.shuffle:
-            train_dataloader_generator = torch.Generator()
-            train_dataloader_generator.manual_seed(self.config.data.seed)
-            sampler = RandomSampler(data_source=self.train_dataset, generator=train_dataloader_generator)
-        else:
-            sampler = SequentialSampler(data_source=self.train_dataset)
-
-        self.train_dataloader = StatefulDataLoader(
-            dataset=self.train_dataset,
-            batch_size=self.config.data.rollout_batch_size,
-            sampler=sampler,
-            num_workers=8,
-            collate_fn=collate_fn,
-            pin_memory=False,
-            drop_last=True,
-        )
-
-        self.val_dataset = RLHFDataset(
-            data_path=self.config.data.val_files,
-            tokenizer=self.tokenizer,
-            processor=self.processor,
-            prompt_key=self.config.data.prompt_key,
-            answer_key=self.config.data.answer_key,
-            image_key=self.config.data.image_key,
-            max_prompt_length=self.config.data.max_prompt_length,
-            truncation="right",
-            format_prompt=self.config.data.format_prompt,
-            min_pixels=self.config.data.min_pixels,
-            max_pixels=self.config.data.max_pixels,
-            filter_overlong_prompts=self.config.data.filter_overlong_prompts,
-        )
-        self.val_dataloader = StatefulDataLoader(
-            dataset=self.val_dataset,
-            batch_size=len(self.val_dataset)
-            if self.config.data.val_batch_size == -1
-            else self.config.data.val_batch_size,
-            shuffle=False,
-            num_workers=8,
-            collate_fn=collate_fn,
-            pin_memory=False,
-            drop_last=False,
-        )
-
-        assert len(self.train_dataloader) >= 1
-        assert len(self.val_dataloader) >= 1
-        print(f"Size of train dataloader: {len(self.train_dataloader)}")
-        print(f"Size of val dataloader: {len(self.val_dataloader)}")
-
-        if self.config.trainer.max_steps is not None:
-            training_steps = self.config.trainer.max_steps
-=======
         if config.trainer.max_steps is not None:
             self.training_steps = config.trainer.max_steps
->>>>>>> 0c6b7fb0
         else:
             self.training_steps = len(train_dataloader) * config.trainer.total_episodes
 

--- conflicted
+++ resolved
@@ -1,4 +1,17 @@
-import copy
+# Copyright 2024 Bytedance Ltd. and/or its affiliates
+#
+# Licensed under the Apache License, Version 2.0 (the "License");
+# you may not use this file except in compliance with the License.
+# You may obtain a copy of the License at
+#
+#     http://www.apache.org/licenses/LICENSE-2.0
+#
+# Unless required by applicable law or agreed to in writing, software
+# distributed under the License is distributed on an "AS IS" BASIS,
+# WITHOUT WARRANTIES OR CONDITIONS OF ANY KIND, either express or implied.
+# See the License for the specific language governing permissions and
+# limitations under the License.
+
 import math
 import os
 import logging
@@ -240,21 +253,6 @@
     """
 
     def __init__(
-<<<<<<< HEAD
-            self,
-            data_path: str,
-            tokenizer: PreTrainedTokenizer,
-            processor: Optional[ProcessorMixin],
-            prompt_key: str = "prompt",
-            answer_key: str = "answer",
-            image_key: str = "images",
-            max_prompt_length: int = 1024,
-            truncation: str = "error",
-            format_prompt: str = None,
-            max_pixels: int = None,
-            min_pixels: int = None,
-            video_frames=2
-=======
         self,
         data_path: str,
         tokenizer: PreTrainedTokenizer,
@@ -267,13 +265,11 @@
         format_prompt: Optional[str] = None,
         max_pixels: Optional[int] = None,
         min_pixels: Optional[int] = None,
+        video_frames=2,
         filter_overlong_prompts: bool = True,
->>>>>>> f984b804
     ):
         self.tokenizer = tokenizer
         self.processor = processor
-        print(f"Dataset processor has class {self.processor.__class__.__name__}, "
-              f"image processor has class {self.processor.image_processor.__class__.__name__}")
         self.prompt_key = prompt_key
         self.answer_key = answer_key
         self.image_key = image_key
@@ -281,12 +277,9 @@
         self.truncation = truncation
         self.max_pixels = max_pixels
         self.min_pixels = min_pixels
-<<<<<<< HEAD
+        self.filter_overlong_prompts = filter_overlong_prompts
         self.video_frames = video_frames
         self.worker_id = 0
-=======
-        self.filter_overlong_prompts = filter_overlong_prompts
->>>>>>> f984b804
 
         if "@" in data_path:
             data_path, data_split = data_path.split("@")
@@ -294,25 +287,24 @@
             data_split = "train"
 
         if os.path.isdir(data_path):
-<<<<<<< HEAD
             self.dataset = load_dataset("json", data_dir=data_path, split="train")
         elif os.path.isfile(data_path):
             self.dataset = load_dataset("json", data_files=data_path, split="train")
         else:  # remote dataset
-=======
-            # when we use dataset builder, we should always refer to the train split
-            self.dataset = load_dataset("parquet", data_dir=data_path, split="train")
-        elif os.path.isfile(data_path):
-            self.dataset = load_dataset("parquet", data_files=data_path, split="train")
-        else:
-            # load remote dataset from huggingface hub
->>>>>>> f984b804
             self.dataset = load_dataset(data_path, split=data_split)
         self.data_dir = os.path.dirname(data_path)
 
         # Create label mapping
         self.label_vocab = self._create_label_vocab()
         print(f"Label vocab has size {self.label_vocab.__len__()}")
+
+        self.format_prompt = None
+        if format_prompt:
+            with open(format_prompt, encoding="utf-8") as f:
+                self.format_prompt = f.read()
+
+        if self.filter_overlong_prompts:
+            self.dataset = self.dataset.filter(self._filter_overlong_prompts, desc="Filtering overlong prompts")
 
     def _create_label_vocab(self):
         """
@@ -334,27 +326,40 @@
 
         return label_to_idx
 
-        self.format_prompt = None
-        if format_prompt:
-            with open(format_prompt, encoding="utf-8") as f:
-                self.format_prompt = f.read()
-
-<<<<<<< HEAD
+    def _build_messages(self, example: Dict[str, Any]) -> List[Dict[str, Any]]:
+        prompt_str: str = example[self.prompt_key]
+        if self.format_prompt:
+            format_prompt = Template(self.format_prompt.strip())
+            prompt_str = format_prompt.render(content=prompt_str)
+
+        if self.image_key in example:
+            # https://huggingface.co/docs/transformers/en/tasks/image_text_to_text
+            content_list = []
+            for i, content in enumerate(prompt_str.split("<image>")):
+                if i != 0:
+                    content_list.append({"type": "image"})
+
+                if content:
+                    content_list.append({"type": "text", "text": content})
+
+            return [{"role": "user", "content": content_list}]
+        else:
+            return [{"role": "user", "content": prompt_str}]
+
+    def _filter_overlong_prompts(self, example: Dict[str, Any]) -> bool:
+        messages = self._build_messages(example)
+        processing_class = self.processor if self.processor is not None else self.tokenizer
+        return (
+            len(processing_class.apply_chat_template(messages, add_generation_prompt=True)) <= self.max_prompt_length
+        )
+
+    def __len__(self):
+        return len(self.dataset)
+
     def __getitem__(self, index):
         row_dict: dict = copy.deepcopy(self.dataset[index])
         prompt_str: str = row_dict[self.prompt_key]
-=======
-        if self.filter_overlong_prompts:
-            self.dataset = self.dataset.filter(self._filter_overlong_prompts, desc="Filtering overlong prompts")
-
-    def _build_messages(self, example: Dict[str, Any]) -> List[Dict[str, Any]]:
-        prompt_str: str = example[self.prompt_key]
->>>>>>> f984b804
-        if self.format_prompt:
-            format_prompt = Template(self.format_prompt.strip())
-            prompt_str = format_prompt.render(content=prompt_str)
-
-<<<<<<< HEAD
+
         # Add label index for classification task
         label_str = row_dict[self.answer_key]
         if label_str in self.label_vocab:
@@ -467,49 +472,6 @@
             logger.debug(f"Worker {self.worker_id}: No images or videos found for item {index}, using placeholder")
             processed_images = [Image.new("RGB", (224, 224), (255, 255, 255))]
             original_dimensions = [(224, 224)]  # Add placeholder dimensions
-=======
-        if self.image_key in example:
-            # https://huggingface.co/docs/transformers/en/tasks/image_text_to_text
-            content_list = []
-            for i, content in enumerate(prompt_str.split("<image>")):
-                if i != 0:
-                    content_list.append({"type": "image"})
-
-                if content:
-                    content_list.append({"type": "text", "text": content})
-
-            return [{"role": "user", "content": content_list}]
-        else:
-            return [{"role": "user", "content": prompt_str}]
-
-    def _filter_overlong_prompts(self, example: Dict[str, Any]) -> bool:
-        messages = self._build_messages(example)
-        processing_class = self.processor if self.processor is not None else self.tokenizer
-        return (
-            len(processing_class.apply_chat_template(messages, add_generation_prompt=True)) <= self.max_prompt_length
-        )
-
-    def __len__(self):
-        return len(self.dataset)
-
-    def __getitem__(self, index):
-        example: dict = self.dataset[index]
-        messages = self._build_messages(example)
-
-        if self.image_key in example:
-            prompt = self.processor.apply_chat_template(messages, add_generation_prompt=True, tokenize=False)
-            images = [self.process_image(image) for image in example.pop(self.image_key)]
-            model_inputs = self.processor(images, [prompt], add_special_tokens=False, return_tensors="pt")
-            input_ids = model_inputs.pop("input_ids")[0]
-            attention_mask = model_inputs.pop("attention_mask")[0]
-            example["multi_modal_data"] = {"image": images}
-            example["multi_modal_inputs"] = dict(model_inputs)
-        else:
-            prompt = self.tokenizer.apply_chat_template(messages, add_generation_prompt=True, tokenize=False)
-            model_inputs = self.tokenizer([prompt], add_special_tokens=False, return_tensors="pt")
-            input_ids = model_inputs.pop("input_ids")[0]
-            attention_mask = model_inputs.pop("attention_mask")[0]
->>>>>>> f984b804
 
         row_dict["images"] = processed_images
         row_dict["multi_modal_data"] = {
@@ -528,14 +490,8 @@
             prompt_str = prompt_str.replace("<image>", "<image> " * (missing_count + 1), 1)
         image_count_in_prompt = prompt_str.count("<image>")
         assert image_count == image_count_in_prompt, f"Image count mismatch: {image_count} != {image_count_in_prompt}"
-        content_list = []
-        for i, content in enumerate(prompt_str.split("<image>")):
-            if i != 0:
-                content_list.append({"type": "image"})
-
-            if content:
-                content_list.append({"type": "text", "text": content})
-        messages = [{"role": "user", "content": content_list}]
+        row_dict[self.prompt_key] = prompt_str
+        messages = self._build_messages(row_dict)
         prompt = self.processor.apply_chat_template(messages, add_generation_prompt=True, tokenize=False)
         try:
             model_inputs = self.processor(row_dict["multi_modal_data"]["image"], [prompt], return_tensors="pt")
@@ -641,16 +597,11 @@
             left_pad=True,
             truncation=self.truncation,
         )
-<<<<<<< HEAD
         row_dict["input_ids"] = input_ids
         row_dict["attention_mask"] = attention_mask
         row_dict["position_ids"] = position_ids
         row_dict["ground_truth"] = row_dict[self.answer_key]
         row_dict["raw_prompt_ids"] = self.tokenizer.encode(prompt, add_special_tokens=False)
-        row_dict.pop("segmentation_path", None)
-        return row_dict
-=======
-        raw_prompt_ids = self.tokenizer.encode(prompt, add_special_tokens=False)
         if len(raw_prompt_ids) > self.max_prompt_length:
             if self.truncation == "left":
                 raw_prompt_ids = raw_prompt_ids[-self.max_prompt_length :]
@@ -658,11 +609,5 @@
                 raw_prompt_ids = raw_prompt_ids[: self.max_prompt_length]
             elif self.truncation == "error":
                 raise RuntimeError(f"Prompt length {len(raw_prompt_ids)} is longer than {self.max_prompt_length}.")
-
-        example["input_ids"] = input_ids
-        example["attention_mask"] = attention_mask
-        example["position_ids"] = position_ids
-        example["raw_prompt_ids"] = raw_prompt_ids
-        example["ground_truth"] = example.pop(self.answer_key)
-        return example
->>>>>>> f984b804
+        row_dict.pop("segmentation_path", None)
+        return row_dict
--- conflicted
+++ resolved
@@ -174,14 +174,11 @@
 outputs/
 checkpoints/
 wandb/
-<<<<<<< HEAD
 
-# Meine Eigenen
 eval/qwen2.5_7b_rl_step30
-=======
+
 tensorboard_log/
 
 # data
 images/
 images*
->>>>>>> 44c6f32e

--- conflicted
+++ resolved
@@ -72,12 +72,8 @@
     micro_batch_size_per_device_for_experience: int = 16
     max_grad_norm: float = 1.0
     clip_ratio: float = 0.2
-<<<<<<< HEAD
-    entropy_coeff: float = 1e-4
-=======
->>>>>>> 58be0868
     use_kl_loss: bool = True
-    kl_loss_coef: float = 1e-4
+    kl_loss_coef: float = 1e-3
     kl_loss_type: str = "low_var_kl"
     ppo_epochs: int = 1
     padding_free: bool = False

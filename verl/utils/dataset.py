--- conflicted
+++ resolved
@@ -271,7 +271,6 @@
         if self.format_prompt:
             prompt_str = prompt_str + " " + self.format_prompt.strip()
 
-<<<<<<< HEAD
         processed_images = []
         original_dimensions = []  # Store original image dimensions
 
@@ -484,32 +483,8 @@
 
         # Make bbox tensor
         row_dict["bbox"] = torch.tensor(row_dict["bbox"], dtype=torch.float32)
-=======
-        if self.image_key in row_dict:
-            # https://huggingface.co/docs/transformers/en/tasks/image_text_to_text
-            content_list = []
-            for i, content in enumerate(prompt_str.split("<image>")):
-                if i != 0:
-                    content_list.append({"type": "image"})
-
-                if content:
-                    content_list.append({"type": "text", "text": content})
-
-            messages = [{"role": "user", "content": content_list}]
-            prompt = self.processor.apply_chat_template(messages, add_generation_prompt=True, tokenize=False)
-            images = [self.process_image(image) for image in row_dict.pop(self.image_key)]
-            model_inputs = self.processor(images, [prompt], add_special_tokens=False, return_tensors="pt")
-            input_ids = model_inputs.pop("input_ids")[0]
-            attention_mask = model_inputs.pop("attention_mask")[0]
-            row_dict["multi_modal_data"] = {"image": images}
-            row_dict["multi_modal_inputs"] = dict(model_inputs)
-        else:
-            messages = [{"role": "user", "content": prompt_str}]
-            prompt = self.tokenizer.apply_chat_template(messages, add_generation_prompt=True, tokenize=False)
-            model_inputs = self.tokenizer([prompt], add_special_tokens=False, return_tensors="pt")
-            input_ids = model_inputs.pop("input_ids")[0]
-            attention_mask = model_inputs.pop("attention_mask")[0]
-
+
+        row_dict["multi_modal_inputs"] = dict(model_inputs)
         if self.processor is not None and self.processor.image_processor.__class__.__name__ == "Qwen2VLImageProcessor":
             # qwen2vl mrope
             position_ids = get_rope_index(
@@ -520,15 +495,6 @@
             )  # (3, seq_length)
         else:
             position_ids = torch.clip(attention_mask.cumsum(dim=0) - 1, min=0, max=None)  # (seq_length,)
->>>>>>> 4f1042e2
-
-        row_dict["multi_modal_inputs"] = dict(model_inputs)
-        position_ids = get_rope_index(
-            self.processor,
-            input_ids=input_ids,
-            image_grid_thw=model_inputs["image_grid_thw"],
-            attention_mask=attention_mask,
-        )  # (3, seq_length)
         input_ids, attention_mask, position_ids = VF.postprocess_data(
             input_ids=input_ids,
             attention_mask=attention_mask,

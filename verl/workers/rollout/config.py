--- conflicted
+++ resolved
@@ -35,15 +35,9 @@
     enable_chunked_prefill: bool = False
     tensor_parallel_size: int = 2
     max_num_batched_tokens: int = 8192
-    max_num_seqs: int = 256
+    max_num_seqs: int = 1024
     disable_log_stats: bool = True
-<<<<<<< HEAD
-    do_sample: bool = True
-    n: int = 1
-    limit_images: int = 8
-=======
     val_override_config: Dict[str, Any] = field(default_factory=dict)
->>>>>>> 58be0868
     """auto keys"""
     prompt_length: int = field(default=-1, init=False)
     response_length: int = field(default=-1, init=False)

--- conflicted
+++ resolved
@@ -60,7 +60,6 @@
 from .rollout import vLLMRollout
 from .sharding_manager import FSDPVLLMShardingManager
 from .sharding_manager.fsdp_ulysses import FSDPUlyssesShardingManager
-from heavyball import PrecondScheduleForeachSOAP
 
 
 class FSDPWorker(Worker):
@@ -282,19 +281,6 @@
         print_gpu_memory_usage("After FSDP module init")
 
         if self._is_actor or self._is_critic:
-<<<<<<< HEAD
-            # self.optimizer = torch.optim.AdamW(
-            #     self.fsdp_module.parameters(),
-            #     lr=optim_config.lr,
-            #     betas=optim_config.betas,
-            #     weight_decay=optim_config.weight_decay,
-            # )
-            self.optimizer = PrecondScheduleForeachSOAP(
-                self.fsdp_module.parameters(),
-                lr=optim_config.lr,
-                weight_decay=optim_config.weight_decay,
-            )
-=======
             if optim_config.strategy == "adamw":
                 self.optimizer = torch.optim.AdamW(
                     self.fsdp_module.parameters(),
@@ -313,7 +299,6 @@
             else:
                 raise NotImplementedError(f"Optimizer {optim_config.strategy} not supported.")
 
->>>>>>> daa75cb0
             num_warmup_steps = int(optim_config.lr_warmup_ratio * optim_config.training_steps)
             self.lr_scheduler = get_constant_schedule_with_warmup(
                 optimizer=self.optimizer, num_warmup_steps=num_warmup_steps

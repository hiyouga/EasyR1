# Copyright 2024 Bytedance Ltd. and/or its affiliates
#
# Licensed under the Apache License, Version 2.0 (the "License");
# you may not use this file except in compliance with the License.
# You may obtain a copy of the License at
#
#     http://www.apache.org/licenses/LICENSE-2.0
#
# Unless required by applicable law or agreed to in writing, software
# distributed under the License is distributed on an "AS IS" BASIS,
# WITHOUT WARRANTIES OR CONDITIONS OF ANY KIND, either express or implied.
# See the License for the specific language governing permissions and
# limitations under the License.


from collections import defaultdict
from typing import Callable, Dict, List, Tuple, TypedDict

import torch
import wandb
from transformers import PreTrainedTokenizer

from ...protocol import DataProto
<<<<<<< HEAD
from ...utils.reward_score import math_compute_score, r1v_compute_score, medical_compute_score, evaluate_bbox_format, \
    extract_json_from_response, calculate_bbox_iou


class CustomRewardManager:
    def __init__(self, tokenizer: PreTrainedTokenizer, num_examine: int, compute_score: str,
                 standard_weight: float = 0.7, bbox_weight: float = 0.3):
        self.tokenizer = tokenizer
        self.num_examine = num_examine
        self.compute_score_name = compute_score
        self.standard_weight = standard_weight
        self.bbox_weight = bbox_weight

        if compute_score == "math":
            self.compute_score = math_compute_score
        elif compute_score == "r1v":
            self.compute_score = r1v_compute_score
        elif compute_score == "medical":
            self.compute_score = medical_compute_score
=======
from ...utils.reward_score import math_compute_score, r1v_compute_score
from .config import RewardConfig


class RewardScore(TypedDict):
    overall: float
    format: float
    accuracy: float


class CustomRewardManager:
    def __init__(self, tokenizer: PreTrainedTokenizer, config: RewardConfig):
        self.config = config
        self.tokenizer = tokenizer
        if config.score_function == "math":
            self.compute_score: Callable[[str, str], RewardScore] = math_compute_score
        elif config.score_function == "r1v":
            self.compute_score: Callable[[str, str], RewardScore] = r1v_compute_score
>>>>>>> daa75cb0
        else:
            raise NotImplementedError(f"Unknown score function {config.score_function}.")

<<<<<<< HEAD
    def __call__(self, data: DataProto) -> torch.Tensor:
        # For medical compute score, we need to output two rewards
        is_medical = self.compute_score_name == "medical"

        # Create reward tensor with the same shape as response tensor for consistency
        reward_tensor = torch.zeros_like(data.batch["responses"], dtype=torch.float32)

        # For medical scores, we'll also track the individual scores for logging
        if is_medical:
            standard_scores = []
            bbox_scores = []

        already_print = 0

=======
    def __call__(self, data: DataProto) -> Tuple[torch.Tensor, Dict[str, List[float]]]:
        reward_tensor = torch.zeros_like(data.batch["responses"], dtype=torch.float32)
        reward_metrics = defaultdict(list)
>>>>>>> daa75cb0
        for i in range(len(data)):
            data_item = data[i]  # DataProtoItem
            response_ids = data_item.batch["responses"]
            response_mask = data_item.batch["response_mask"]
            valid_response_length = response_mask.sum()
            valid_response_ids = response_ids[:valid_response_length]

            response_str = self.tokenizer.decode(
                valid_response_ids, skip_special_tokens=self.config.skip_special_tokens
            )
            ground_truth = data_item.non_tensor_batch["ground_truth"]

<<<<<<< HEAD
            # Get segmentation mask and bounding box if available
            segmentation_mask = None
            if "segmentation_mask" in data_item.batch:
                segmentation_mask = data_item.batch["segmentation_mask"]

            bbox = None
            if "bbox" in data_item.batch:
                bbox = data_item.batch["bbox"]

            # For medical compute score, pass segmentation mask and bbox
            if is_medical:
                standard_score, bbox_score = self.compute_score(
                    response_str,
                    ground_truth,
                    segmentation_mask=segmentation_mask,
                    bbox=bbox
                )

                # Store individual scores for logging
                standard_scores.append(standard_score)
                bbox_scores.append(bbox_score)

                # Combine scores with weighted average
                combined_score = (self.standard_weight * standard_score +
                                  self.bbox_weight * bbox_score)

                # Store combined score at the last position
                reward_tensor[i, valid_response_length - 1] = combined_score
            else:
                score = self.compute_score(response_str, ground_truth)
                reward_tensor[i, valid_response_length - 1] = score

            if already_print < self.num_examine:
                already_print += 1
                print("[prompt]", prompt_str)
                print("[response]", response_str)
                print("[ground_truth]", ground_truth)

                if is_medical:
                    print("[standard_score]", standard_score)
                    print("[bbox_score]", bbox_score)
                    print("[combined_score]", reward_tensor[i, valid_response_length - 1].item())
                else:
                    print("[score]", score)

        # Log metrics to wandb if using medical score
        if is_medical:
            # Calculate averages
            avg_standard_score = sum(standard_scores) / len(standard_scores) if standard_scores else 0
            avg_bbox_score = sum(bbox_scores) / len(bbox_scores) if bbox_scores else 0
            avg_combined_score = (self.standard_weight * avg_standard_score +
                                  self.bbox_weight * avg_bbox_score)

            # Extract and track format scores
            # We can derive this from individual examples
            format_scores = []
            iou_scores = []

            # Recalculate to extract the individual components
            for i, (response_str, gt, seg_mask, box) in enumerate(zip(
                    [self.tokenizer.decode(
                        data_item.batch["responses"][:data_item.batch["attention_mask"][prompt_length:].sum()],
                        skip_special_tokens=True) for data_item in data],
                    [data_item.non_tensor_batch["ground_truth"] for data_item in data],
                    [data_item.batch.get("segmentation_mask", None) for data_item in data],
                    [data_item.batch.get("bbox", None) for data_item in data]
            )):
                # Calculate format score
                format_score = evaluate_bbox_format(response_str)
                format_scores.append(format_score)

                # Extract JSON and calculate IoU score only
                json_data = extract_json_from_response(response_str)
                if json_data:
                    pred_bboxes = []

                    try:
                        for item in json_data:
                            if isinstance(item, dict) and "bbox_2d" in item:
                                pred_bboxes.append(item["bbox_2d"])

                        if pred_bboxes:
                            iou_score = calculate_bbox_iou(pred_bboxes, seg_mask, box)
                            iou_scores.append(iou_score)
                        else:
                            iou_scores.append(0.0)
                    except:
                        iou_scores.append(0.0)
                else:
                    iou_scores.append(0.0)

            # Calculate averages
            avg_format_score = sum(format_scores) / len(format_scores) if format_scores else 0
            avg_iou_score = sum(iou_scores) / len(iou_scores) if iou_scores else 0

            # Log to wandb
            wandb.log({
                "avg_standard_score": avg_standard_score,
                "avg_bbox_score": avg_bbox_score,
                "avg_format_score": avg_format_score,
                "avg_iou_score": avg_iou_score,
                "avg_combined_score": avg_combined_score
            })

            print(f"Average scores - Standard: {avg_standard_score:.4f}, "
                  f"Bbox: {avg_bbox_score:.4f} (Format: {avg_format_score:.4f}, IoU: {avg_iou_score:.4f}), "
                  f"Combined: {avg_combined_score:.4f}")
=======
            score = self.compute_score(response_str, ground_truth)
            reward_tensor[i, valid_response_length - 1] = score["overall"]
            for key, value in score.items():
                reward_metrics[key].append(value)
>>>>>>> daa75cb0

        return reward_tensor, reward_metrics<|MERGE_RESOLUTION|>--- conflicted
+++ resolved
@@ -21,28 +21,8 @@
 from transformers import PreTrainedTokenizer
 
 from ...protocol import DataProto
-<<<<<<< HEAD
 from ...utils.reward_score import math_compute_score, r1v_compute_score, medical_compute_score, evaluate_bbox_format, \
     extract_json_from_response, calculate_bbox_iou
-
-
-class CustomRewardManager:
-    def __init__(self, tokenizer: PreTrainedTokenizer, num_examine: int, compute_score: str,
-                 standard_weight: float = 0.7, bbox_weight: float = 0.3):
-        self.tokenizer = tokenizer
-        self.num_examine = num_examine
-        self.compute_score_name = compute_score
-        self.standard_weight = standard_weight
-        self.bbox_weight = bbox_weight
-
-        if compute_score == "math":
-            self.compute_score = math_compute_score
-        elif compute_score == "r1v":
-            self.compute_score = r1v_compute_score
-        elif compute_score == "medical":
-            self.compute_score = medical_compute_score
-=======
-from ...utils.reward_score import math_compute_score, r1v_compute_score
 from .config import RewardConfig
 
 
@@ -50,6 +30,7 @@
     overall: float
     format: float
     accuracy: float
+
 
 
 class CustomRewardManager:
@@ -60,30 +41,14 @@
             self.compute_score: Callable[[str, str], RewardScore] = math_compute_score
         elif config.score_function == "r1v":
             self.compute_score: Callable[[str, str], RewardScore] = r1v_compute_score
->>>>>>> daa75cb0
+        elif compute_score == "medical":
+            self.compute_score = medical_compute_score
         else:
             raise NotImplementedError(f"Unknown score function {config.score_function}.")
 
-<<<<<<< HEAD
-    def __call__(self, data: DataProto) -> torch.Tensor:
-        # For medical compute score, we need to output two rewards
-        is_medical = self.compute_score_name == "medical"
-
-        # Create reward tensor with the same shape as response tensor for consistency
-        reward_tensor = torch.zeros_like(data.batch["responses"], dtype=torch.float32)
-
-        # For medical scores, we'll also track the individual scores for logging
-        if is_medical:
-            standard_scores = []
-            bbox_scores = []
-
-        already_print = 0
-
-=======
     def __call__(self, data: DataProto) -> Tuple[torch.Tensor, Dict[str, List[float]]]:
         reward_tensor = torch.zeros_like(data.batch["responses"], dtype=torch.float32)
         reward_metrics = defaultdict(list)
->>>>>>> daa75cb0
         for i in range(len(data)):
             data_item = data[i]  # DataProtoItem
             response_ids = data_item.batch["responses"]
@@ -96,119 +61,9 @@
             )
             ground_truth = data_item.non_tensor_batch["ground_truth"]
 
-<<<<<<< HEAD
-            # Get segmentation mask and bounding box if available
-            segmentation_mask = None
-            if "segmentation_mask" in data_item.batch:
-                segmentation_mask = data_item.batch["segmentation_mask"]
-
-            bbox = None
-            if "bbox" in data_item.batch:
-                bbox = data_item.batch["bbox"]
-
-            # For medical compute score, pass segmentation mask and bbox
-            if is_medical:
-                standard_score, bbox_score = self.compute_score(
-                    response_str,
-                    ground_truth,
-                    segmentation_mask=segmentation_mask,
-                    bbox=bbox
-                )
-
-                # Store individual scores for logging
-                standard_scores.append(standard_score)
-                bbox_scores.append(bbox_score)
-
-                # Combine scores with weighted average
-                combined_score = (self.standard_weight * standard_score +
-                                  self.bbox_weight * bbox_score)
-
-                # Store combined score at the last position
-                reward_tensor[i, valid_response_length - 1] = combined_score
-            else:
-                score = self.compute_score(response_str, ground_truth)
-                reward_tensor[i, valid_response_length - 1] = score
-
-            if already_print < self.num_examine:
-                already_print += 1
-                print("[prompt]", prompt_str)
-                print("[response]", response_str)
-                print("[ground_truth]", ground_truth)
-
-                if is_medical:
-                    print("[standard_score]", standard_score)
-                    print("[bbox_score]", bbox_score)
-                    print("[combined_score]", reward_tensor[i, valid_response_length - 1].item())
-                else:
-                    print("[score]", score)
-
-        # Log metrics to wandb if using medical score
-        if is_medical:
-            # Calculate averages
-            avg_standard_score = sum(standard_scores) / len(standard_scores) if standard_scores else 0
-            avg_bbox_score = sum(bbox_scores) / len(bbox_scores) if bbox_scores else 0
-            avg_combined_score = (self.standard_weight * avg_standard_score +
-                                  self.bbox_weight * avg_bbox_score)
-
-            # Extract and track format scores
-            # We can derive this from individual examples
-            format_scores = []
-            iou_scores = []
-
-            # Recalculate to extract the individual components
-            for i, (response_str, gt, seg_mask, box) in enumerate(zip(
-                    [self.tokenizer.decode(
-                        data_item.batch["responses"][:data_item.batch["attention_mask"][prompt_length:].sum()],
-                        skip_special_tokens=True) for data_item in data],
-                    [data_item.non_tensor_batch["ground_truth"] for data_item in data],
-                    [data_item.batch.get("segmentation_mask", None) for data_item in data],
-                    [data_item.batch.get("bbox", None) for data_item in data]
-            )):
-                # Calculate format score
-                format_score = evaluate_bbox_format(response_str)
-                format_scores.append(format_score)
-
-                # Extract JSON and calculate IoU score only
-                json_data = extract_json_from_response(response_str)
-                if json_data:
-                    pred_bboxes = []
-
-                    try:
-                        for item in json_data:
-                            if isinstance(item, dict) and "bbox_2d" in item:
-                                pred_bboxes.append(item["bbox_2d"])
-
-                        if pred_bboxes:
-                            iou_score = calculate_bbox_iou(pred_bboxes, seg_mask, box)
-                            iou_scores.append(iou_score)
-                        else:
-                            iou_scores.append(0.0)
-                    except:
-                        iou_scores.append(0.0)
-                else:
-                    iou_scores.append(0.0)
-
-            # Calculate averages
-            avg_format_score = sum(format_scores) / len(format_scores) if format_scores else 0
-            avg_iou_score = sum(iou_scores) / len(iou_scores) if iou_scores else 0
-
-            # Log to wandb
-            wandb.log({
-                "avg_standard_score": avg_standard_score,
-                "avg_bbox_score": avg_bbox_score,
-                "avg_format_score": avg_format_score,
-                "avg_iou_score": avg_iou_score,
-                "avg_combined_score": avg_combined_score
-            })
-
-            print(f"Average scores - Standard: {avg_standard_score:.4f}, "
-                  f"Bbox: {avg_bbox_score:.4f} (Format: {avg_format_score:.4f}, IoU: {avg_iou_score:.4f}), "
-                  f"Combined: {avg_combined_score:.4f}")
-=======
             score = self.compute_score(response_str, ground_truth)
             reward_tensor[i, valid_response_length - 1] = score["overall"]
             for key, value in score.items():
                 reward_metrics[key].append(value)
->>>>>>> daa75cb0
 
         return reward_tensor, reward_metrics